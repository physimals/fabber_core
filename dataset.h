/*  dataset.h - Data-loading class for FABBER

 Adrian Groves, FMRIB Image Analysis Group

 Copyright (C) 2007 University of Oxford  */

/*  CCOPYRIGHT */

#pragma once

#include "fabber_io.h"
#include "easylog.h"

#include "newmat.h"

#include <boost/shared_ptr.hpp>

#include <stdexcept>
#include <vector>
#include <map>
#include <sstream>

/** Include deprecated compatibility methods */
#define DEPRECATED 7

/**
 * Option types
 *
 * Mostly self-explanatory, apart from:
 *
 * OPT_IMAGE is 3D single-valued voxel data, e.g. image prior
 * OPT_TIMESERIES is 4D timeseries voxel data, e.g. main data.
 * OPT_MVN is MVN voxel data
 * OPT_MATRIX is a VEST matrix file, usually used for small matrices
 * OPT_FILE is some other type of file
 */
enum OptionType
{
	OPT_BOOL, OPT_STR, OPT_INT, OPT_FLOAT, OPT_FILE, OPT_IMAGE, OPT_TIMESERIES, OPT_MVN, OPT_MATRIX
};

/**
 * Option required
 */
enum OptionReq
{
	OPT_REQ = 0, OPT_NONREQ = 1,
};

std::ostream& operator<<(std::ostream& out, const OptionType value);

/**
 * Describes a runtime option for a model, inference method, etc
 */
struct OptionSpec
{
	/** Option name as used on command line --name */
	std::string name;
	/** Option type - string or boolean */
	OptionType type;
	/** Human readable description */
	std::string description;
	/** Whether option needs to be specified */
	OptionReq optional;
	/** Default value if there is one */
	std::string def;
};

std::ostream& operator<<(std::ostream& out, const OptionSpec &value);

/**
 * Functor which is be called to monitor progress.
 *
 * The default does nothing.
 */
class ProgressCheck
{
public:
	virtual void Progress(int voxel, int nVoxels)
	{
	}
};

/**
 * ProgressCheck which prints percentages in multiples of 10 to stdout
 *
 * This is basically an example of how to use it
 */
class PercentProgressCheck: public ProgressCheck
{
public:
	PercentProgressCheck() :
			m_last(-1)
	{
	}
	virtual void Progress(int voxel, int nVoxels);

private:
	int m_last;
};

/**
 * ProgressCheck which calls a C function pointer
 *
 * Used for the C API
 */
class CallbackProgressCheck: public ProgressCheck
{
public:
	CallbackProgressCheck(void (*cb)(int, int)) :
			m_cb(cb)
	{
	}
	virtual void Progress(int voxel, int nVoxels) {m_cb(voxel, nVoxels);}

private:
	void (*m_cb)(int, int);
};

/**
 * Encapsulates all the input and output data associated with a fabber run
 *
 * Run data is of the following types:
 *   - String parameters with a key and value
 *   - Boolean parameters with a key which are either present (true) or not (false)
 *   - Voxel data, which is a set of N values associated with each voxel
 *
 * In a command line program, run data is loaded during parsing of the command
 * line options in the Parse() or ParseParamFile methods.
 *
 * In a library program, it should be provided explicitly by calling the various
 * Set() methods.
 *
 * The class will try to keep all it's voxel data consistent. Once any data is
 * obtained, subsequent per-voxel data sets must be of the correct size.
 */
class FabberRunData: public Loggable
{
public:

	/**
	 * Get current version string
	 *
	 * @return A version string in form major.minor.patch[_flag], e.g. 1.2.3_rc1
	 */
	static std::string GetVersion();

	/**
	 * Get SHA1 hash of current Git revision, if available
	 *
	 * @return an SHA1 hash, or 'unknown' if not available at build time
	 */
	static std::string GetRevision();

	/**
	 * Get date of last commit, if available
	 *
	 * @return date string, or 'unknown' if not available at build time
	 */
	static std::string GetDate();

	/**
	 * Get general Fabber option descriptions
	 */
	static void GetOptions(std::vector<OptionSpec> &opts);

	/**
	 * Constructor
	 *
	 * @param io Instance responsible for loading/saving voxel data.
	 *           This will not be copied or freed. The caller is responsible
	 *           for freeing it after use.
	 */
<<<<<<< HEAD
	FabberRunData(FabberIo *io, bool compat_options = true);
=======
	FabberRunData(FabberIo *io, bool compat_options=false);
>>>>>>> c8ae1ad2
	~FabberRunData();

	/**
	 * Run fabber
	 */
	void Run(ProgressCheck *check = 0);

	/**
	 * Parse command line arguments into run data
	 *
	 * Accepted forms:
	 * --key=value -> args[key] == value
	 * --key value -> args[key] == value
	 * --key       -> args[key] == ""
	 * For the last one, use args.count(key) as a boolean flag.  Do not look at
	 * args[key] because that will create the empty key for you!
	 * Also, the command name is stored in args[""].

	 * Extensions:
	 * - use a multimap so duplicate options are okay
	 * - accept short-form options (e.g. -k)
	 */
	void Parse(int argc, char** argv);

	/**
	 * Parse options from a .fab file
	 *
	 * This file has a simple format:
	 *
	 * # This is a comment
	 * option=value
	 * bool-option
	 */
	void ParseParamFile(const std::string file);

	/**
	 * Set string option.
	 *
	 * Will overwrite any boolean option of the same name
	 *
	 * @param key Name of the string option
	 * @param value It's value
	 */
	void Set(const std::string key, const std::string value);

	/**
	 * Set string option from a number.
	 *
	 * Will overwrite any boolean option of the same name
	 *
	 * @param key Name of the string option
	 * @param value which will be converted to string
	 */
	void Set(const std::string key, double value);

	/**
	 * 'Unset' an option
	 *
	 * If the option is normally treated as a bool its
	 * value will now be 'false'
	 */
	void Unset(const std::string key);

	/**
	 * Set boolean option.
	 *
	 * Will overwrite any string option of the same name
	 *
	 * Note we do not overload the Set() method because
	 * C++ will then misinterpret any call to Set which
	 * uses a C-string as the value.
	 *
	 * @param key Name of the boolean option
	 * @param value true or false
	 */
	void SetBool(const std::string key, bool value = true);

	/**
	 * Get string option.
	 *
	 * @param key Name of the string option
	 * @throw if option is missing or is a boolean
	 */
	std::string GetString(const std::string key);

	/**
	 * Get string option with default if not found.
	 *
	 * @param key Name of the string option
	 * @param def Default value to return if not found
	 */
	std::string GetStringDefault(const std::string key, const std::string def);

	/**
	 * Get boolean option
	 *
	 * @param key Name of the boolean option
	 * @throw if string option specified
	 */
	bool GetBool(const std::string key);

	/**
	 * Get an integer option
	 *
	 * @param key Name of the option
	 * @throw if option not specified, or not an integer
	 */
	int GetInt(const std::string key);

	/**
	 * Get an integer option, returning default if not specified
	 *
	 * @param key Name of the option
	 * @throw if option specified, but not a valid integer
	 */
	int GetIntDefault(const std::string key, int def);

	/**
	 * Get an double option
	 *
	 * @param key Name of the option
	 * @throw if option not specified, or not a double
	 */
	double GetDouble(const std::string key);

	/**
	 * Get an double option, returning default if not specified
	 *
	 * @param key Name of the option
	 * @throw if option specified, but not a valid number
	 */
	double GetDoubleDefault(const std::string key, double def);

	/**
	 * Get the output directory for this run.
	 *
	 * This is derived from the value of the 'output' parameter.
	 * However if this directory already exists and the 'overwrite'
	 * boolean parameter is not set, then we append '+' to the
	 * directory name until we obtain a unique directory, which
	 * will then be created. If more than 50 such directories are
	 * tried, give up and throw an exception
	 *
	 * If 'overwrite' is specified, we just use the directory specified
	 * in the 'output' parameter regardless of whether it exists or
	 * not. If it cannot be written to an exception is thrown.
	 *
	 * If 'output' is not set, "." is returned so output is written
	 * to the working directory.
	 */
	std::string GetOutputDir();

	/**
	 * Save the specified voxel data
	 *
	 * If SetSaveFiles has been set to true, the specified data will be written
	 * out to a file but not kept in memory. This is the default when
	 * command line options have been used to initialize the rundata using Parse
	 *
	 * If SetSaveFiles is fales, the data will be saved internally
	 * and can be retrieved using GetVoxelData. The filename specified is the
	 * data key value.
	 *
	 * @param filename Filename to write to, or the key name for the data
	 * @param data Data as a matrix in which each column is a voxel, and
	 *        rows contain a series of data values for that voxel
	 */
	void SaveVoxelData(std::string filename, NEWMAT::Matrix &coords, VoxelDataType data_type = VDT_SCALAR);

	/**
	 * Get the voxel co-ordinates
	 *
	 * @return an Nx3 matrix where each column is a voxel and the rows
	 *         are the xyz co-ords of the voxel. The co-ordinates are
	 *         grid positions (integers), not physical co-ordiantes (mm)
	 */
	const NEWMAT::Matrix& GetVoxelCoords() const;

	/**
	 * Get named voxel data
	 *
	 * GetVoxelData will check recursively for a string option with this key
	 * until it can resolve the key no further. The last non-empty key will
	 * then be used to request data from the FabberIo instance.
	 *
	 * For example, if GetVoxelData("data") is called, we first check for a
	 * string option with key "data". If this option is set to "fmri_data",
	 * then we check for a string option with key "fmri_data", and so on.
	 * If no option with key "fmri_data" is found, we ask our FabberIo instance
	 * to get the data with key "fmri_data", which it might, for example,
	 * load from a file fmri_data.nii.gz.
	 *
	 * This sounds complicated, but actually simplifies situations such as
	 * restarting runs from a file, where the restart might come from memory
	 * saved data, or an external file.
	 *
	 * @param key Name identifying the voxel data required.
	 * @return an NxM matrix where each column contains the data for a single
	 *         voxel. The rows may contain the time series of data for that voxel
	 *         however they might be used for other purposes, e.g. storing the mean
	 *         of each parameter for that voxel.
	 * @throw DataNotFound If no voxel data matching key is found and no data
	 *                     could be loaded
	 */
	const NEWMAT::Matrix& GetVoxelData(std::string key, bool allowFile = false);

	/**
	 * Get the number of data values associated with each voxel for the named data
	 *
	 * @param key Name identifying the voxel data
	 * @return The number of data values, e.g. 1 for a simple image, or for a time
	 *         series the number of time slices, etc.
	 */
	int GetVoxelDataSize(std::string key);

	/**
	 * Get the main voxel data
	 *
	 * This will initially call GetVoxelData with the key "data", however if
	 * this is not found it may attempt to load data from multiple files
	 * "data1", "data2", etc, using the data-order option.
	 *
	 * @return an NxT matrix where each column contains the data for a single
	 *         voxel. The rows contain the time series of data for that voxel
	 */
	const NEWMAT::Matrix& GetMainVoxelData();

	/**
	 * Get the voxel supplementary data
	 *
	 * This is equivalent to calling GetVoxelData("suppdata"), except that if
	 * no supplemental data is found this method returns an empty matrix rather
	 * than throwing an exception.
	 *
	 * @return an NxT matrix where each column contains the supplementary data for a single
	 *         voxel. The rows contain the time series of data for that voxel
	 */
	const NEWMAT::Matrix& GetVoxelSuppData();

	/**
	 * Report progress
	 *
	 * InferenceMethods call this to report how many voxels
	 * have been completed. It will call the user-supplied
	 * progress checking functor
	 *
	 * @param voxel Current voxel
	 * @param nVoxels Total number of voxels
	 */
	void Progress(int voxel, int nVoxels)
	{
		if (m_progress)
			m_progress->Progress(voxel, nVoxels);
	}

	/**
	 * Get the I/O instance being used
	 */
	FabberIo* GetIo()
	{
		return m_io;
	}

	/**
	 * Send list of all parameters to the logfile
	 */
	void LogParams();

	/**
	 * Friend function to allow summary of Parameters to be streamed
	 * using the << operator.
	 */
	friend ostream& operator<<(ostream& out, const FabberRunData& opts);

	// Following methods present for compatibility only
#ifdef DEPRECATED
	/** @deprecated Use GetString instead */
	std::string Read(std::string key);

	/** @deprecated Use GetString instead */
	std::string Read(std::string key, std::string msg);

	/** @deprecated Use GetStringDefault instead */
	std::string ReadWithDefault(std::string key, std::string def);

	/** @deprecated Use GetBool instead */
	bool ReadBool(std::string key);

	void ParseOldStyleParamFile(const string filename);
#endif

private:
	void init(bool compat_options);
	void AddKeyEqualsValue(const std::string key, bool trim_comments = false);
	const NEWMAT::Matrix &GetMainVoxelDataMultiple();

	/** IO instance - not owned and will not be freed */
	FabberIo *m_io;

	/** Optional progress checker, could be NULL - not owned and will not be freed */
	ProgressCheck *m_progress;

	/**
	 * Empty matrix
	 *
	 * Used for returning SUPPDATA which is optional and methods expect to receive
	 * and empty matrix when it is not supplied
	 */
	NEWMAT::Matrix m_empty;

	/**
	 * Stores main voxel data when supplied in concatenated/interleaved form
	 */
	NEWMAT::Matrix m_mainDataMultiple;

	/**
	 * Options as key/value pairs
	 */
	std::map<std::string, std::string> m_params;

	std::string m_outdir;

	EasyLog m_default_log;
};

/**
 * Exception base class
 */
class FabberError: public std::runtime_error
{
public:
	FabberError(std::string msg) :
			std::runtime_error(msg), m_msg(msg)
	{
	}

	virtual ~FabberError() throw() {};
	virtual const char* what() const throw() {return m_msg.c_str();}

	std::string m_msg;
};

/**
 * Thrown for errors that are not the direct
 * result of bad user input, i.e. bugs in fabber
 */
class FabberInternalError: public FabberError
{
public:
	FabberInternalError(std::string msg) :
		FabberError(msg)
	{
		m_msg = "Internal error in Fabber: " + msg;
	}
};

/**
 * Thrown for errors that are directly caused
 * by invalid user input
 */
class FabberRunDataError: public FabberError
{
public:
	FabberRunDataError(std::string msg) :
		FabberError(msg)
	{
	}
};

/**
 * Thrown when the value given to an option is not valid,
 * e.g. --num_mc_steps=fred (expected a number)
 */
class InvalidOptionValue: public FabberRunDataError
{
public:
	InvalidOptionValue(std::string key, std::string value, std::string reason = "") :
		FabberRunDataError(key)
	{
		m_msg = "Invalid value given for option: " + key + "=" + value + " (" + reason + ")";
	}
};

/**
 * Thrown when a mandatory option or parameter is not given
 */
class MandatoryOptionMissing: public FabberRunDataError
{
public:
	MandatoryOptionMissing(std::string key) :
		FabberRunDataError(key)
	{
	  m_msg = "No value given for mandatory option: " + key;
	}
};

/**
 * Thrown when voxel data is requested but cannot be found
 */
class DataNotFound: public FabberRunDataError
{
public:
	DataNotFound(std::string key, std::string reason="") :
		FabberRunDataError(key)
	{
		m_msg = "Voxel data not found: " + key + " (" + reason + ")";
	}
};

// Convert a string into almost anything, using operator>>. See the C++ FAQ-Lite:
// http://www.parashift.com/c++-faq-lite/misc-technical-issues.html#faq-39.3
template<typename T> inline T convertTo(const std::string& s)
{
	T x;
	istringstream i(s);
	char c;
	if (!(i >> x) || (i.get(c)))
		throw InvalidOptionValue("", s, "Failed to convert to required type");
	return x;
}

#ifdef DEPRECATED
typedef class FabberRunData ArgsType;
typedef class FabberRunData EasyOptions;
typedef class FabberError Invalid_option;
#endif<|MERGE_RESOLUTION|>--- conflicted
+++ resolved
@@ -171,11 +171,7 @@
 	 *           This will not be copied or freed. The caller is responsible
 	 *           for freeing it after use.
 	 */
-<<<<<<< HEAD
 	FabberRunData(FabberIo *io, bool compat_options = true);
-=======
-	FabberRunData(FabberIo *io, bool compat_options=false);
->>>>>>> c8ae1ad2
 	~FabberRunData();
 
 	/**
