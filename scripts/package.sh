--- conflicted
+++ resolved
@@ -3,26 +3,16 @@
 # Build distribution packages
 #
 # Usage: package.sh
-<<<<<<< HEAD
 
 ORIGDIR=$PWD
-=======
->>>>>>> 57f06cb5
+scriptdir=`dirname $0`
 
-scriptdir=`dirname $0`
 $scriptdir/build.sh release
 cd $scriptdir/../build_release
 make package
-cd ..
 
 $scriptdir/build.sh debug
 cd $scriptdir/../build_debug
-<<<<<<< HEAD
 make package
 
-cd $ORIGDIR
-=======
-cmake .. -DCMAKE_BUILD_TYPE=debug
-make package
-cd ..
->>>>>>> 57f06cb5
+cd $ORIGDIR