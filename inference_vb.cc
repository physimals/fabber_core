/*  inference_vb.cc - Variational Bayes with optional spatial smoothing

 Adrian Groves and Matthew Webster, FMRIB Image Analysis Group

 Copyright (C) 2007-2010 University of Oxford  */

/*  CCOPYRIGHT */

#include "inference_vb.h"

#include "convergence.h"
#include "easylog.h"
#include "priors.h"
#include "run_context.h"
#include "tools.h"
#include "version.h"

#include <miscmaths/miscmaths.h>
#include <newmatio.h>

#include <math.h>

using MISCMATHS::sign;

static OptionSpec OPTIONS[] = {
    { "noise", OPT_STR, "Noise model to use (white or ar1)", OPT_REQ, "" },
    { "convergence", OPT_STR, "Name of method for detecting convergence", OPT_NONREQ, "maxits" },
    { "max-iterations", OPT_STR,
        "number of iterations of VB to use with the maxits convergence detector", OPT_NONREQ,
        "10" },
    { "min-fchange", OPT_STR,
        "When using the fchange convergence detector, the change in F to stop at", OPT_NONREQ,
        "10" },
    { "max-trials", OPT_STR, "When using the trial mode convergence detector, the maximum number "
                             "of trials after an initial reduction in F",
        OPT_NONREQ, "10" },
    { "print-free-energy", OPT_BOOL, "Output the free energy", OPT_NONREQ, "" },
    { "mcsteps", OPT_INT, "Number of motion correction steps", OPT_NONREQ, "0" },
    { "continue-from-mvn", OPT_MVN, "Continue previous run from output MVN files", OPT_NONREQ, "" },
    { "output-only", OPT_BOOL, "Skip model fitting, just output requested data based on supplied "
                               "MVN. Can only be used with continue-from-mvn",
        OPT_NONREQ, "" },
    { "noise-initial-prior", OPT_MATRIX, "MVN of initial noise prior", OPT_NONREQ, "" },
    { "noise-initial-posterior", OPT_MATRIX, "MVN of initial noise posterior", OPT_NONREQ, "" },
    { "noise-pattern", OPT_STR, "repeating pattern of noise variances for each point (e.g. 12 "
                                "gives odd and even data points different variances)",
        OPT_NONREQ, "1" },
    { "PSP_byname<n>", OPT_STR, "Name of model parameter to use image prior", OPT_NONREQ, "" },
    { "PSP_byname<n>_type", OPT_STR, "Type of image prior to use for parameter <n> - I=image prior",
        OPT_NONREQ, "" },
    { "PSP_byname<n>_image", OPT_IMAGE, "Image prior for parameter <n>", OPT_NONREQ, "" },
    { "PSP_byname<n>_prec", OPT_FLOAT, "Precision to apply to image prior for parameter <n>",
        OPT_NONREQ, "" },
    { "PSP_byname<n>_transform", OPT_STR, "Transform to apply to parameter <n>", OPT_NONREQ, "" },
    { "allow-bad-voxels", OPT_BOOL,
        "Continue if numerical error found in a voxel, rather than stopping", OPT_NONREQ, "" },
    { "ar1-cross-terms", OPT_STR, "For AR1 noise, type of cross-linking (dual, same or none)",
        OPT_NONREQ, "dual" },
    { "spatial-dims", OPT_INT, "Number of spatial dimensions", OPT_NONREQ, "3" },
    { "spatial-speed", OPT_STR, "Restrict speed of spatial smoothing", OPT_NONREQ, "-1" },
    { "distance-measure", OPT_STR, "", OPT_NONREQ, "dist1" },
    { "param-spatial-priors", OPT_STR,
        "Type of spatial priors for each parameter, as a sequence of characters. "
        "N=nonspatial, M=Markov random field, P=Penny, A=ARD",
        OPT_NONREQ, "N+" },
    { "update-spatial-prior-on-first-iteration", OPT_BOOL, "", OPT_NONREQ, "" },
    { "locked-linear-from-mvn", OPT_MVN, "MVN file containing fixed centres for linearization",
        OPT_NONREQ, "" },
    { "" },
};

void Vb::GetOptions(vector<OptionSpec> &opts) const
{
    InferenceTechnique::GetOptions(opts);

    for (int i = 0; OPTIONS[i].name != ""; i++)
    {
        opts.push_back(OPTIONS[i]);
    }
}

string Vb::GetDescription() const
{
    return "Variational Bayes inference technique";
}
string Vb::GetVersion() const
{
    return fabber_version();
}
InferenceTechnique *Vb::NewInstance()
{
    return new Vb();
}
void Vb::Initialize(FwdModel *fwd_model, FabberRunData &rundata)
{
    InferenceTechnique::Initialize(fwd_model, rundata);

    // Get noise model.
    m_noise = std::auto_ptr<NoiseModel>(NoiseModel::NewFromName(rundata.GetString("noise")));
    m_noise->Initialize(rundata);
    m_noise_params = m_noise->NumParams();
    LOG << "Vb::Noise has " << m_noise_params << " parameters" << endl;

    // Figure out if F needs to be calculated every iteration
    m_saveF = rundata.GetBool("save-free-energy");
    m_saveFsHistory = rundata.GetBool("save-free-energy-history");
    m_printF = rundata.GetBool("print-free-energy");

    // Motion correction related setup - by default no motion correction
    m_num_mcsteps = convertTo<int>(rundata.GetStringDefault("mcsteps", "0"));

    m_spatial_dims = rundata.GetIntDefault("spatial-dims", 3, 0, 3);
    if (m_spatial_dims == 1)
    {
        WARN_ONCE("spatial-dims=1 is weird... hope you're just testing!");
    }
    else if (m_spatial_dims == 2)
    {
        WARN_ONCE("spatial-dims=2 may not work the way you expect");
    }

    // Locked linearizations, if requested
    m_locked_linear = rundata.GetStringDefault("locked-linear-from-mvn", "") != "";
}

void Vb::InitializeNoiseFromParam(FabberRunData &rundata, NoiseParams *dist, string param_key)
{
    string filename = rundata.GetStringDefault(param_key, "modeldefault");
    if (filename != "modeldefault")
    {
        // FIXME should there be checking of size here
        LOG << "VbInferenceTechnique::Loading " << param_key << " distribution from " << filename
            << endl;
        dist->InputFromMVN(MVNDist(filename, m_log));
    }
}

void Vb::SetupPerVoxelDists(FabberRunData &rundata)
{
    // Initialized in voxel loop below (from file or default as required)
    m_ctx->noise_post.resize(m_nvoxels, NULL);
    m_ctx->noise_prior.resize(m_nvoxels, NULL);
    m_ctx->fwd_post.resize(m_nvoxels);

    // Re-centred in voxel loop below
    m_lin_model.resize(m_nvoxels, LinearizedFwdModel(m_model));

    // Initialized in voxel loop below
    m_conv.resize(m_nvoxels, NULL);
    string conv_name = rundata.GetStringDefault("convergence", "maxits");

    // Model prior is updated during main voxel loop
    m_ctx->fwd_prior.resize(m_nvoxels, MVNDist(m_num_params, m_log));

    // Loaded from file if required, otherwise initialized during calculation
    resultMVNs.resize(m_nvoxels, NULL);

    // Initialized during calculation
    resultFs.resize(m_nvoxels, 9999); // 9999 is a garbage default value
    resultFsHistory.resize(m_nvoxels);

    // Whether to fix the linearization centres (default: false)
    vector<MVNDist *> lockedLinearDists;
    Matrix lockedLinearCentres;
    if (m_locked_linear)
    {
        string file = rundata.GetString("locked-linear-from-mvn");
        LOG << "Vb::Loading fixed linearization centres from the MVN '" << file
            << "'\nNOTE: This does not check if the correct "
               "number of parameters is present!\n";
        MVNDist::Load(lockedLinearDists, file, rundata, m_log);
        lockedLinearCentres.ReSize(m_num_params, m_nvoxels);
    }

    // If we are resuming from a previous run, there will be data containing a per-voxel
    // distribution of the model parameters, and noise as well.
    bool continueFromMvn = false;
    try {
        rundata.GetVoxelData("continue-from-mvn");
        continueFromMvn = true;
    }
    catch(DataNotFound &e) {
        // no worries
    }

    if (continueFromMvn)
    {
        LOG << "Vb::Continuing from MVN" << endl;
        // Optional list of parameters in MVN
        string paramFilename = rundata.GetStringDefault("continue-from-params", ""); 
        InitMVNFromFile(rundata, paramFilename);
    }

    // Initial noise distributions
    auto_ptr<NoiseParams> initialNoisePrior(m_noise->NewParams());
    auto_ptr<NoiseParams> initialNoisePosterior(m_noise->NewParams());
    m_noise->HardcodedInitialDists(*initialNoisePrior, *initialNoisePosterior);
    InitializeNoiseFromParam(rundata, initialNoisePrior.get(), "noise-initial-prior");
    InitializeNoiseFromParam(rundata, initialNoisePosterior.get(), "noise-initial-posterior");

    for (int v = 1; v <= m_nvoxels; v++)
    {
        if (continueFromMvn)
        {
            m_ctx->fwd_post[v - 1] = resultMVNs.at(v - 1)->GetSubmatrix(1, m_num_params);
            assert(m_num_params + m_noise_params == resultMVNs.at(v - 1)->GetSize());
            m_ctx->noise_post[v - 1] = m_noise->NewParams();
            m_ctx->noise_post[v - 1]->InputFromMVN(resultMVNs.at(v - 1)->GetSubmatrix(
                m_num_params + 1, m_num_params + m_noise_params));
        }
        else
        {
            // Set the initial posterior for model params. Model
            // may want the voxel data in order to do this
            PassModelData(v);
            m_model->GetInitialPosterior(m_ctx->fwd_post[v - 1]);
            // Set initial noise posterior
            m_ctx->noise_post[v - 1] = initialNoisePosterior->Clone();
        }

        if (m_locked_linear)
        {
            lockedLinearCentres.Column(v)
                = lockedLinearDists.at(v - 1)->means.Rows(1, m_num_params);
            m_lin_model[v - 1].ReCentre(lockedLinearCentres.Column(v));
        }
        else
        {
            m_lin_model[v - 1].ReCentre(m_ctx->fwd_post[v - 1].means);
        }

        // Create per-voxel convergence detector. Initialization of m_needF is
        // inefficient but not harmful because all convergence detectors are the same type
        m_conv[v - 1] = ConvergenceDetector::NewFromName(conv_name);
        m_conv[v - 1]->Initialize(rundata);
        m_needF = m_conv[v - 1]->UseF() || m_printF || m_saveF || m_saveFsHistory;

        m_ctx->noise_prior[v - 1] = initialNoisePrior->Clone();
        m_noise->Precalculate(
            *m_ctx->noise_post[v - 1], *m_ctx->noise_prior[v - 1], m_origdata->Column(v));
    }
}

void Vb::PassModelData(int v)
{
    // Pass in data, coords and supplemental data for this voxel
    ColumnVector data = m_origdata->Column(v);
    ColumnVector vcoords = m_coords->Column(v);
    if (m_suppdata->Ncols() > 0)
    {
        ColumnVector suppy = m_suppdata->Column(v);
        m_model->PassData(v, data, vcoords, suppy);
    }
    else
    {
        m_model->PassData(v, data, vcoords);
    }
}

void Vb::IgnoreVoxel(int v)
{
    LOG << "Vb::IgnoreVoxel This voxel will be ignored in further updates" << endl;

    m_ctx->ignore_voxels.push_back(v);

    // Remove voxel from lists of neighbours of other voxels.
    // We identify affected voxels by looking in the neighbour
    // lists for the bad voxel, because any voxel which has
    // the bad voxel as a neighbour will be a neighbour of the
    // bad voxel
    vector<int> nn = m_ctx->neighbours[v - 1];
    for (vector<int>::iterator i = nn.begin(); i != nn.end(); ++i)
    {
        // Reference to list of neighbours of some other voxel which
        // has the bad voxel as a neighbour
        vector<int> &n2 = m_ctx->neighbours[*i - 1];

        n2.erase(std::remove(n2.begin(), n2.end(), v), n2.end());
    }

    // Same for next-nearest-neighbours
    nn = m_ctx->neighbours2[v - 1];
    for (vector<int>::iterator i = nn.begin(); i != nn.end(); ++i)
    {
        // Reference to list of neighbours of some other voxel which
        // has the bad voxel as a neighbour
        vector<int> &n2 = m_ctx->neighbours2[*i - 1];

        n2.erase(std::remove(n2.begin(), n2.end(), v), n2.end());
    }
}

/**
 * Calculate free energy. Note that this is currently unused in spatial VB
 */
double Vb::CalculateF(int v, string label, double Fprior)
{
    double F = 1234.5678;
    if (m_needF)
    {
        F = m_noise->CalcFreeEnergy(*m_ctx->noise_post[v - 1], *m_ctx->noise_prior[v - 1],
            m_ctx->fwd_post[v - 1], m_ctx->fwd_prior[v - 1], m_lin_model[v - 1],
            m_origdata->Column(v));
        F += Fprior;
        resultFs[v - 1] = F;
        if (m_printF)
        {
            LOG << "Vb::F" << label << " = " << F << endl;
        }
    }
    return F;
}

void Vb::DebugVoxel(int v, const string &where)
{
    LOG << where << " - voxel " << v << " of " << m_nvoxels << endl;
    LOG << "Prior means: " << endl << m_ctx->fwd_prior[v - 1].means.t();
    LOG << "Prior precisions: " << endl << m_ctx->fwd_prior[v - 1].GetPrecisions();
    LOG << "Posterior means: " << endl << m_ctx->fwd_post[v - 1].means.t();
    LOG << "Noise prior means: " << endl << m_ctx->noise_prior[v - 1]->OutputAsMVN().means.t();
    LOG << "Noise prior precisions: " << endl
        << m_ctx->noise_prior[v - 1]->OutputAsMVN().GetPrecisions();
    LOG << "Centre: " << endl << m_lin_model[v - 1].Centre();
    LOG << "Offset: " << endl << m_lin_model[v - 1].Offset();
    LOG << "Jacobian: " << endl << m_lin_model[v - 1].Jacobian() << endl;
}

bool Vb::IsSpatial(FabberRunData &rundata) const
{
    if (rundata.GetString("method") == "spatialvb")
    {
        return true;
    }
    else
    {
        // Really clunky way to detect if any spatial priors have been specified
        vector<Parameter> params;
        m_model->GetParameters(rundata, params);
        for (vector<Parameter>::iterator iter = params.begin(); iter != params.end(); iter++)
        {
            switch (iter->prior_type)
            {
            case PRIOR_SPATIAL_M:
            case PRIOR_SPATIAL_m:
            case PRIOR_SPATIAL_P:
            case PRIOR_SPATIAL_p:
                return true;
            }
        }
    }
    return false;
}

void Vb::DoCalculations(FabberRunData &rundata)
{
    // extract data (and the coords) from rundata for the (first) VB run
    // Rows are volumes
    // Columns are (time) series
    // num Rows is size of (time) series
    // num Cols is size of volumes
    m_origdata = &rundata.GetMainVoxelData();
    m_coords = &rundata.GetVoxelCoords();
    m_suppdata = &rundata.GetVoxelSuppData();
    m_nvoxels = m_origdata->Ncols();
    m_ctx = new RunContext(m_nvoxels);

    // pass in some (dummy) data/coords here just in case the model relies upon it
    // use the first voxel values as our dummies FIXME this shouldn't really be
    // necessary, need to find way for model to know about the data beforehand.
    if (m_nvoxels > 0)
        PassModelData(1);

    // Only call DoCalculations once
    assert(resultMVNs.empty());
    assert(resultFs.empty());

    SetupPerVoxelDists(rundata);

    if (rundata.GetBool("output-only"))
    {
        // Do no calculations - now we have set resultMVNs we can finish
        LOG << "Vb::DoCalculations output-only set - not performing any calculations" << endl;
    }
    else if (IsSpatial(rundata))
    {
        DoCalculationsSpatial(rundata);
    }
    else
    {
        DoCalculationsVoxelwise(rundata);
    }

    if (!m_needF)
    {
        // clearing resultFs here should prevent an F image from being saved.
        resultFs.clear();
    }

    // Delete stuff (avoid memory leaks)
    for (int v = 1; v <= m_nvoxels; v++)
    {
        delete m_ctx->noise_post[v - 1];
        delete m_ctx->noise_prior[v - 1];
        delete m_conv[v - 1];
    }
    delete m_ctx;
}

void Vb::DoCalculationsVoxelwise(FabberRunData &rundata)
{
    vector<Parameter> params;
    m_model->GetParameters(rundata, params);
    vector<Prior *> priors = PriorFactory(rundata).CreatePriors(params);

    LOG << "Vb::Voxelwise calculations loop" << endl;
    // Loop over voxels
    for (int v = 1; v <= m_nvoxels; v++)
    {
        PassModelData(v);

        m_ctx->v = v;
        m_ctx->it = 0;

        // Save our model parameters in case we need to revert later.
        // Note need to save prior in case ARD is being used
        NoiseParams *const noisePosteriorSave = m_ctx->noise_post[v - 1]->Clone();
        MVNDist fwdPosteriorSave(m_ctx->fwd_post[v - 1]);
        MVNDist fwdPriorSave(m_ctx->fwd_prior[v - 1]);

        // Give an indication of the progress through the voxels;
        rundata.Progress(v, m_nvoxels);
        double F = 1234.5678;
        double Fprior = 0;

        try
        {
            m_lin_model[v - 1].ReCentre(m_ctx->fwd_post[v - 1].means);
            m_conv[v - 1]->Reset();

            // START the VB updates and run through the relevant iterations (according to the
            // convergence testing)
            do
            {
                // Save old values if the convergence detector found that they were the best so far
                if (m_conv[v - 1]->NeedSave())
                {
                    *noisePosteriorSave = *m_ctx->noise_post[v - 1]; // copy values, not pointer!
                    fwdPosteriorSave = m_ctx->fwd_post[v - 1];
                    fwdPriorSave = m_ctx->fwd_prior[v - 1];
                    if (m_debug)
                        DebugVoxel(v, "Saving as best solution so far");
                }

                for (int k = 0; k < m_num_params; k++)
                {
                    Fprior = priors[k]->ApplyToMVN(&m_ctx->fwd_prior[v - 1], *m_ctx);
                }

                if (m_debug)
                    DebugVoxel(v, "Applied priors");

                F = CalculateF(v, "before", Fprior);

                m_noise->UpdateTheta(*m_ctx->noise_post[v - 1], m_ctx->fwd_post[v - 1],
                    m_ctx->fwd_prior[v - 1], m_lin_model[v - 1], m_origdata->Column(v), NULL,
                    m_conv[v - 1]->LMalpha());

                if (m_debug)
                    DebugVoxel(v, "Updated params");

                F = CalculateF(v, "theta", Fprior);

                m_noise->UpdateNoise(*m_ctx->noise_post[v - 1], *m_ctx->noise_prior[v - 1],
                    m_ctx->fwd_post[v - 1], m_lin_model[v - 1], m_origdata->Column(v));

                if (m_debug)
                    DebugVoxel(v, "Updated noise");

                F = CalculateF(v, "phi", Fprior);

                // Linearization update
                // Update the linear model before doing Free energy calculation
                // (and ready for next round of theta and phi updates)
                m_lin_model[v - 1].ReCentre(m_ctx->fwd_post[v - 1].means);

                if (m_debug)
                    DebugVoxel(v, "Re-centered");

                F = CalculateF(v, "lin", Fprior);
                if (m_saveFsHistory) 
                    resultFsHistory.at(v - 1).push_back(F);

                ++m_ctx->it;
            } while (!m_conv[v - 1]->Test(F));

            if (m_debug)
                LOG << "Converged after " << m_ctx->it << " iterations" << endl;

            // Save old values if best so far FIXME is this needed?
            if (m_conv[v - 1]->NeedSave())
            {
                *noisePosteriorSave = *m_ctx->noise_post[v - 1]; // copy values, not pointer!
                fwdPosteriorSave = m_ctx->fwd_post[v - 1];
                fwdPriorSave = m_ctx->fwd_prior[v - 1];
                if (m_debug)
                    DebugVoxel(v, "Saving as best solution at end");
            }

            // Revert to previous best values at last stage if required
            if (m_conv[v - 1]->NeedRevert())
            {
                *m_ctx->noise_post[v - 1] = *noisePosteriorSave;
                m_ctx->fwd_post[v - 1] = fwdPosteriorSave;
                m_ctx->fwd_prior[v - 1] = fwdPriorSave;
                m_lin_model[v - 1].ReCentre(m_ctx->fwd_post[v - 1].means);
                if (m_debug)
                        DebugVoxel(v, "Reverted to better solution");
                F = CalculateF(v, "revert", Fprior);
            }

            delete noisePosteriorSave;
        }
        catch (FabberInternalError &e)
        {
            LOG << "Vb::Internal error for voxel " << v << " at " << m_coords->Column(v).t()
                << " : " << e.what() << endl;

            if (m_halt_bad_voxel)
                throw;
        }
        catch (NEWMAT::Exception &e)
        {
            LOG << "Vb::NEWMAT exception for voxel " << v << " at " << m_coords->Column(v).t()
                << " : " << e.what() << endl;

            if (m_halt_bad_voxel)
                throw;
        }

        // now write the results to resultMVNs
        try
        {
            resultMVNs.at(v - 1)
                = new MVNDist(m_ctx->fwd_post[v - 1], m_ctx->noise_post[v - 1]->OutputAsMVN());
            if (m_needF)
                resultFs.at(v - 1) = F;
            if (m_saveFsHistory) 
                resultFsHistory.at(v - 1).push_back(F);
        }
        catch (...)
        {
            // Even that can fail, due to results being singular
            LOG << "Vb::Can't give any sensible answer for this voxel; outputting zero +- "
                   "identity\n";
            MVNDist *tmp = new MVNDist(m_log);
            tmp->SetSize(m_ctx->fwd_post[v - 1].means.Nrows()
                + m_ctx->noise_post[v - 1]->OutputAsMVN().means.Nrows());
            tmp->SetCovariance(IdentityMatrix(tmp->means.Nrows()));
            resultMVNs.at(v - 1) = tmp;
            if (m_needF)
                resultFs.at(v - 1) = F;
            if (m_saveFsHistory) 
                resultFsHistory.at(v - 1).push_back(F);
        }
    }
    for (unsigned int i = 0; i < priors.size(); i++)
    {
        delete priors[i];
    }
}

void Vb::DoCalculationsSpatial(FabberRunData &rundata)
{
    // Pass in some (dummy) data/coords here just in case the model relies upon it
    // use the first voxel values as our dummies FIXME this shouldn't really be
    // necessary, need to find way for model to know about the data beforehand.
    if (m_nvoxels > 0)
        PassModelData(1);

    // Make the neighbours lists if required
    rundata.GetNeighbours(m_ctx->neighbours, m_ctx->neighbours2);

    vector<Parameter> params;
    m_model->GetParameters(rundata, params);
    vector<Prior *> priors = PriorFactory(rundata).CreatePriors(params);

    // Spatial loop currently uses a global convergence detector FIXME
    // needs to change
    CountingConvergenceDetector conv;
    conv.Initialize(rundata);
    double Fglobal = 1234.5678;
    int maxits = convertTo<int>(rundata.GetStringDefault("max-iterations", "10"));

    // MAIN ITERATION LOOP
    do
    {
        LOG << endl << "*** Spatial iteration *** " << (m_ctx->it + 1) << endl;

        // Give an indication of the progress through the voxels;
        rundata.Progress(m_ctx->it, maxits);
        double Fprior = 0;

        // ITERATE OVER VOXELS
        for (int v = 1; v <= m_nvoxels; v++)
        {
            m_ctx->v = v;

            PassModelData(v);

            // The steps below are essentially the same as regular VB, although
            // the code looks different as the per-voxel dists are set up at the
            // start rather than as we go
            try
            {
                Fprior = 0;

                // Apply prior updates for spatial or ARD priors
                for (int k = 0; k < m_num_params; k++)
                {
                    Fprior += priors[k]->ApplyToMVN(&m_ctx->fwd_prior[v - 1], *m_ctx);
                }
                if (m_debug)
                    DebugVoxel(v, "Priors set");

                // Ignore voxels where numerical issues have occurred
                if (std::find(m_ctx->ignore_voxels.begin(), m_ctx->ignore_voxels.end(), v)
                    != m_ctx->ignore_voxels.end())
                {
                    LOG << "Ignoring voxel " << v << endl;
                    continue;
                }

                CalculateF(v, "before", Fprior);

                m_noise->UpdateTheta(*m_ctx->noise_post[v - 1], m_ctx->fwd_post[v - 1],
                    m_ctx->fwd_prior[v - 1], m_lin_model[v - 1], m_origdata->Column(v), NULL, 0);
                if (m_debug)
                    DebugVoxel(v, "Theta updated");

                CalculateF(v, "theta", Fprior);
            }
            catch (FabberInternalError &e)
            {
                LOG << "Vb::Internal error for voxel " << v << " at " << m_coords->Column(v).t()
                    << " : " << e.what() << endl;

                if (m_halt_bad_voxel)
                    throw;
                else
                    IgnoreVoxel(v);
            }
            catch (NEWMAT::Exception &e)
            {
                LOG << "Vb::NEWMAT exception for voxel " << v << " at " << m_coords->Column(v).t()
                    << " : " << e.what() << endl;

                if (m_halt_bad_voxel)
                    throw;
                else
                    IgnoreVoxel(v);
            }
        }

        Fglobal = 0;
        for (int v = 1; v <= m_nvoxels; v++)
        {
            try {
                // Ignore voxels where numerical issues have occurred
                if (std::find(m_ctx->ignore_voxels.begin(), m_ctx->ignore_voxels.end(), v)
                    != m_ctx->ignore_voxels.end())
                {
                    LOG << "Ignoring voxel " << v << endl;
                    continue;
                }

                PassModelData(v);

                m_noise->UpdateNoise(*m_ctx->noise_post[v - 1], *m_ctx->noise_prior[v - 1],
                    m_ctx->fwd_post[v - 1], m_lin_model[v - 1], m_origdata->Column(v));
                if (m_debug)
                    DebugVoxel(v, "Noise updated");

                CalculateF(v, "noise", Fprior);

                if (!m_locked_linear)
                    m_lin_model[v - 1].ReCentre(m_ctx->fwd_post[v - 1].means);
                if (m_debug)
                    DebugVoxel(v, "Re-centre");

                Fglobal += CalculateF(v, "lin", Fprior);
            }
            catch (FabberInternalError &e)
            {
                LOG << "Vb::Internal error for voxel " << v << " at " << m_coords->Column(v).t()
                    << " : " << e.what() << endl;

                if (m_halt_bad_voxel)
                    throw;
                else
                    IgnoreVoxel(v);
            }
            catch (NEWMAT::Exception &e)
            {
                LOG << "Vb::NEWMAT exception for voxel " << v << " at " << m_coords->Column(v).t()
                    << " : " << e.what() << endl;

                if (m_halt_bad_voxel)
                    throw;
                else
                    IgnoreVoxel(v);
            }
        }

        ++m_ctx->it;
    } while (!conv.Test(Fglobal));

    // Interesting addition: calculate "coefficient resels" from Penny et al. 2005
    for (int k = 1; k <= m_num_params; k++)
    {
        ColumnVector gamma_vk(m_nvoxels);
        for (int v = 1; v <= m_nvoxels; v++)
        {
            gamma_vk(v) = 1
                - m_ctx->fwd_post[v - 1].GetCovariance()(k, k)
                    / m_ctx->fwd_prior[v - 1].GetCovariance()(k, k);
        }
        LOG << "Vb::Coefficient resels per voxel for param " << k << ": "
            << gamma_vk.Sum() / m_nvoxels << endl;
    }

    for (int v = 1; v <= m_nvoxels; v++)
    {
        resultMVNs[v - 1]
            = new MVNDist(m_ctx->fwd_post[v - 1], m_ctx->noise_post[v - 1]->OutputAsMVN());
    }
    for (unsigned int i = 0; i < priors.size(); i++)
    {
        delete priors[i];
    }
}

// Binary search for data(index) == num
// Assumes data is sorted ascending!!
// Either returns an index such that data(index) == num
//   or -1 if num is not present in data.
static inline int binarySearch(const ColumnVector &data, int num)
{
    int first = 1, last = data.Nrows();

    while (first <= last)
    {
        int test = (first + last) / 2;

        if (data(test) < num)
        {
            first = test + 1;
        }
        else if (data(test) > num)
        {
            last = test - 1;
        }
        else if (data(test) == num)
        {
            return test;
        }
        else
        {
            assert(false); // logic error!  data wasn't sorted?
        }
    }
    return -1;
}

void Vb::SaveResults(FabberRunData &rundata) const
{
    InferenceTechnique::SaveResults(rundata);

    LOG << "Vb::Preparing to save results..." << endl;
    int nVoxels = resultMVNs.size();

    if (rundata.GetBool("save-noise-mean") | rundata.GetBool("save-noise-std"))
    {
        if (m_noise_params > 0)
        {
            LOG << "Vb::Writing noise" << endl;
            Matrix noiseMean, noiseStd;
            noiseMean.ReSize(m_noise_params, nVoxels);
            noiseStd.ReSize(m_noise_params, nVoxels);
            for (int vox = 1; vox <= nVoxels; vox++)
            {
                for (int i = 1; i <= m_noise_params; i++)
                {
                    noiseStd(i, vox) = sqrt(
                        resultMVNs[vox - 1]->GetCovariance()(i + m_num_params, i + m_num_params));
                    noiseMean(i, vox) = resultMVNs[vox - 1]->means(i + m_num_params);
                }
            }
            // FIXME was this being saved before? Should it be?
            if (rundata.GetBool("save-noise-mean"))
                rundata.SaveVoxelData("noise_means", noiseMean);
            if (rundata.GetBool("save-noise-std"))
                rundata.SaveVoxelData("noise_stdevs", noiseStd);
        }
    }

    // Save the Free Energy estimates
    if (m_saveF && !resultFs.empty())
    {
        LOG << "Vb::Writing free energy" << endl;
        assert((int)resultFs.size() == nVoxels);
        Matrix freeEnergy;
        freeEnergy.ReSize(1, nVoxels);
        for (int vox = 1; vox <= nVoxels; vox++)
        {
            freeEnergy(1, vox) = resultFs.at(vox - 1);
        }
        rundata.SaveVoxelData("freeEnergy", freeEnergy);
    }
    else
    {
        LOG << "Vb::Free energy wasn't recorded, so no freeEnergy data saved" << endl;
    }

    // Save the Free Energy history
    if ((nVoxels > 0)  && m_saveFsHistory && !resultFsHistory.empty())
    {
        LOG << "Vb::Writing free energy history" << endl;
        assert((int)resultFsHistory.size() == nVoxels);
        size_t num_iters = resultFsHistory[0].size();
        for (int vox = 1; vox <= nVoxels; vox++)
        {
            if (resultFsHistory[vox-1].size() > num_iters) 
            {
                num_iters = resultFsHistory[vox-1].size();
            }
        }

        LOG << "Vb::Maximum number of iterations for a voxel was: " << num_iters << endl;
        Matrix freeEnergyHistory;
        freeEnergyHistory.ReSize(num_iters, nVoxels);
        for (int vox = 1; vox <= nVoxels; vox++)
        {
<<<<<<< HEAD
            for (size_t iter=1; iter <= num_iters; iter++) 
=======
            for (unsigned int iter=1; iter <= num_iters; iter++) 
>>>>>>> f1363f40
            {
                if (iter <= resultFsHistory.at(vox - 1).size()) 
                {
                    freeEnergyHistory(iter, vox) = resultFsHistory.at(vox - 1).at(iter-1);
                }
                else 
                {
                    freeEnergyHistory(iter, vox) = resultFsHistory.at(vox - 1).at(resultFsHistory.at(vox - 1).size()-1);
                }
            }
        }
        rundata.SaveVoxelData("freeEnergyHistory", freeEnergyHistory);
    }
    
    LOG << "Vb::Done writing results." << endl;
}<|MERGE_RESOLUTION|>--- conflicted
+++ resolved
@@ -840,11 +840,7 @@
         freeEnergyHistory.ReSize(num_iters, nVoxels);
         for (int vox = 1; vox <= nVoxels; vox++)
         {
-<<<<<<< HEAD
-            for (size_t iter=1; iter <= num_iters; iter++) 
-=======
             for (unsigned int iter=1; iter <= num_iters; iter++) 
->>>>>>> f1363f40
             {
                 if (iter <= resultFsHistory.at(vox - 1).size()) 
                 {
