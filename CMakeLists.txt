--- conflicted
+++ resolved
@@ -206,14 +206,9 @@
                    )
 
   INSTALL(PROGRAMS ${CMAKE_CURRENT_BINARY_DIR}/pyfab/pyfabber.py DESTINATION bin)
-<<<<<<< HEAD
-  INSTALL(DIRECTORY pyfab/pyfab DESTINATION lib/python/)
-  INSTALL(FILES ${CMAKE_CURRENT_BINARY_DIR}/ui_qtd.py DESTINATION lib/python/pyfab)
-=======
   INSTALL(DIRECTORY pyfab/fabber DESTINATION lib/python/)
   INSTALL(FILES ${CMAKE_CURRENT_BINARY_DIR}/ui_qtd.py DESTINATION lib/python/fabber)
 
->>>>>>> c8ae1ad2
 else(PYSIDE_UIC)
   Message("-- Pyside not found - will not build GUI")
 endif(PYSIDE_UIC)
